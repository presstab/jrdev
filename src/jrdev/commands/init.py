#!/usr/bin/env python3

"""
Init command implementation for the JrDev terminal.
"""
import asyncio
import os
<<<<<<< HEAD
=======
import re
import logging
>>>>>>> 3b730146

from jrdev.file_utils import requested_files, JRDEV_DIR
from jrdev.llm_requests import stream_request
from jrdev.treechart import generate_compact_tree
from jrdev.ui.ui import terminal_print, PrintType
<<<<<<< HEAD
=======
from jrdev.file_utils import requested_files, JRDEV_DIR
from jrdev.tts import generate_audio, play_audio, play_narration
>>>>>>> 3b730146

# Create an asyncio lock for safe file access
context_file_lock = asyncio.Lock()

# Create an asyncio lock for audio generation
audio_lock = asyncio.Lock()

# Get the global logger instance
logger = logging.getLogger("jrdev")

async def get_file_summary(terminal, file_path, context_file_path, additional_context=None, narrate=False):
    if additional_context is None:
        additional_context = []
    current_dir = os.getcwd()
    full_path = os.path.join(current_dir, file_path)
    if not os.path.exists(full_path):
        terminal_print(f"\nFile not found: {file_path}", PrintType.ERROR)
        # Update the context file safely with a lock
        async with context_file_lock:
            with open(context_file_path, "a") as context_file:
                context_file.write(f"\n## {file_path}\n\n")
                context_file.write(f"Error: File not found\n\n")
        return None

    # Read the file content
    try:
        with open(full_path, "r") as f:
            file_content = f.read()

        # Limit file size
        if len(file_content) > 1000*1024:
            terminal_print(f"File {full_path} is too large to send", PrintType.WARNING)
            return None

        # Create a prompt for the LLM
        text_prompt = """    
                            Role/Context: You are a code summarizer. Your goal is to produce a concise overview of the uploaded file.
                            Instructions:

                                Summarize the file's purpose and how it fits into the larger project.
                                Identify any important classes, functions, or data structures (or list key properties if it's a configuration file).
                                Emphasize the most relevant details for a quick understanding and omit low-value information.
                                Keep the summary brief—imagine that every token is precious.
                                If the file is a standard config (like package.json), focus primarily on the project dependencies, scripts, or other details that stand out, rather than describing the file's basic function.

                            Output Format:
                            Provide a short paragraph or a few bullet points that cover the essentials in a compact form. Do not include any conversational response, such as acknoledgement, or asking a question, as this is meant to be read by LLM's not humans.
                            """

        # Create a new chat thread for each file
        temp_messages = [{"role": "user", "content": file_content}, {"role": "system", "content": text_prompt}]
        if len(additional_context) > 0:
            temp_messages.append({"role": "assistant", "content": str(additional_context)})

        terminal_print(f"Waiting for LLM analysis of {file_path}...", PrintType.PROCESSING)

        # No need to print the file content when doing concurrent analysis

        # Send the request to the LLM
        file_analysis = await stream_request(terminal, terminal.model, temp_messages, print_stream=False)

        # Print the analysis
        terminal_print(f"\nFile Analysis for {file_path}:", PrintType.HEADER)
        terminal_print(file_analysis, PrintType.INFO)

        # Update the context file safely with a lock
        async with context_file_lock:
            with open(context_file_path, "a") as context_file:
                context_file.write(f"\n## {file_path}\n\n")
                context_file.write(f"{file_analysis}\n\n")

        # Generate audio narration if requested (non-blocking)
        if narrate and terminal.venice_client:
            asyncio.create_task(play_narration(terminal.venice_client, 
                f"File analysis for {os.path.basename(file_path)}: {file_analysis}", 
                topic=f"init_file_analysis_{os.path.basename(file_path)}"
            ))

        terminal_print(f"File analysis complete. Results saved to {context_file_path}", PrintType.SUCCESS)
        return f"Analysis for: {file_path} : {file_analysis}"

    except Exception as e:
        terminal_print(f"Error analyzing file {file_path}: {str(e)}", PrintType.ERROR)
        # Update the context file safely with a lock
        async with context_file_lock:
            with open(context_file_path, "a") as context_file:
                context_file.write(f"\n## {file_path}\n\n")
                context_file.write(f"Error: {str(e)}\n\n")
        return None

async def handle_init(terminal, args):
    """
    Handle the /init command to generate file tree, analyze files, and create project overview.

    Args:
        terminal: The JrDevTerminal instance
        args: Command arguments
    """
    try:
        output_file = f"{JRDEV_DIR}jrdev_filetree.txt"
        # Check for '--narrate' option in args
        narrate = "--narrate" in args or "-n" in args
        # Remove narrate option from args before processing other options
        args = [arg for arg in args if arg != "--narrate" and arg != "-n"]
        
        if narrate:
            logger.info("Narration option enabled for init command")
            terminal_print("Audio narration enabled", PrintType.INFO)
            
            # Play welcome message if venice client is available
            if terminal.venice_client:
                try:
                    welcome_message = "Welcome to Junior devv... ; Project initialization has begun. This process will enable the AI coding assistant to get acquainted with your current codebase. Once the key files have been identified, the assistant will summarize their contents to create a token-efficient short map of your project. Please stand-by, as this process may take some time."
                    logger.info("Generating welcome audio")
                    asyncio.create_task(play_narration(terminal.venice_client, welcome_message, topic="init_introduction"))
                except Exception as e:
                    logger.error(f"Error with welcome message audio: {str(e)}")
            else:
                logger.warning("Venice client is not available for audio generation")
                terminal_print("Venice client not available for audio narration", PrintType.WARNING)
                narrate = False  # Disable narration
        
        if len(args) > 1:
            output_file = args[1]

        # Generate the tree structure using the token-efficient format and respect .gitignore
        current_dir = os.getcwd()
        tree_output = generate_compact_tree(current_dir, output_file, use_gitignore=True)

        terminal_print(f"File tree generated and saved to {output_file}", PrintType.SUCCESS)

        # Switch the model to deepseek-r1-671b
        previous_model = terminal.model
        terminal.model = "deepseek-r1-671b"
        terminal_print(f"Model changed to: {terminal.model}", PrintType.INFO)

        # Send the file tree to the LLM with a request for file recommendations
        terminal_print("Waiting for LLM analysis of project tree...", PrintType.PROCESSING)

        # Send the file tree to the LLM with the recommendation request
        dev_prompt = (
            f"Respond only with a list of files in the format get_files ['path/to/file.cpp', 'path/to/file2.json', ...] etc. "
            f"Do not include any other text or communication.\n\n"
        )

        # Create a description of the compact format if using compact tree
        format_explanation = (
            f"The project structure below is in a compact format for efficiency:\n"
            f"- ROOT=directory_name: The root directory name\n"
            f"- path/to/dir:[file1,file2,...]: Files in a directory\n"
            f"Each line represents either the root directory or a directory with its files.\n\n"
        )

        recommendation_prompt = (
            f"Given this project structure, what files would you select to find out the "
            f"most important context about the project, choose up to 20 files?\n\n"
            f"{format_explanation}{tree_output}"
        )

        # Create a temporary message list to avoid polluting the main conversation history
        temp_messages = [{"role": "user", "content": recommendation_prompt}, {"role": "system", "content": dev_prompt}]

        # Send the request to the LLM
        try:
            recommendation_response = await stream_request(terminal, terminal.model, temp_messages)

            # Print the LLM's response
            terminal_print("\nLLM File Recommendations:", PrintType.HEADER)
            terminal_print(recommendation_response, PrintType.INFO)

            # Parse the file list from the response
            try:
                recommended_files = requested_files(recommendation_response)
                terminal_print(f"requesting {len(recommended_files)} files", PrintType.PROCESSING)

                # Now switch to a different model for file analysis
                terminal.model = "qwen-2.5-qwq-32b"
                terminal_print(f"\nSwitching model to: {terminal.model} for file analysis", PrintType.INFO)

                # Initialize the context file
                context_file_path = f"{JRDEV_DIR}jrdev_filecontext.md"
                with open(context_file_path, "w") as context_file:
                    context_file.write(f"# Project Context Analysis\n\n")
                    context_file.write(
                        f"Files analyzed: {len(recommended_files)}\n\n"
                    )

                # Process all recommended files concurrently
                terminal_print(f"\nAnalyzing {len(recommended_files)} files concurrently...", PrintType.PROCESSING)

                async def analyze_file(index, file_path):
                    terminal_print(f"Starting analysis for file {index + 1}/{len(recommended_files)}: {file_path}", PrintType.PROCESSING)
                    result = await get_file_summary(terminal, file_path, context_file_path, narrate=narrate)
                    terminal_print(f"Completed analysis for file {index + 1}/{len(recommended_files)}: {file_path}", PrintType.SUCCESS)
                    return result

                # Create tasks for all files
                tasks = [analyze_file(i, file_path) for i, file_path in enumerate(recommended_files)]

                # Wait for all tasks to complete
                results = await asyncio.gather(*tasks)

                # Filter out None results
                returned_analysis = [result for result in results if result]

                terminal_print(f"\nCompleted analysis of all {len(returned_analysis)} files", PrintType.SUCCESS)

                # Now create a project overview with deepseek-r1-671b
                terminal_print("\nGenerating project overview...", PrintType.PROCESSING)
                terminal.model = "deepseek-r1-671b"

                # Read the file tree and context file
                with open(output_file, "r") as f:
                    file_tree_content = f.read()

                with open(context_file_path, "r") as f:
                    file_context_content = f.read()

                # Create the overview prompt
                system_prompt = (
                    f"Given the file tree and the uploaded file context's, give a 2 paragraph descriptive "
                    f"overview of the project. Only respond with the 2 paragraphs and no other questions "
                    f"or conversation. The response will be read by both LLM's and humans, so write it accordingly. "
                    f"format response as markdown\n\n"
                )
                overview_prompt = (
                    f"FILE TREE:\n{file_tree_content}\n\n"
                    f"FILE CONTEXT:\n{file_context_content}"
                )

                # Send request to the model
                try:
                    overview_messages = [
                        {"role": "system", "content": system_prompt},
                        {"role": "user", "content": overview_prompt}
                    ]
                    full_overview = await stream_request(terminal, terminal.model, overview_messages)

                    # Save to markdown file
                    overview_file_path = f"{JRDEV_DIR}jrdev_overview.md"
                    with open(overview_file_path, "w") as f:
                        f.write(full_overview)

                    terminal_print(f"\nProject overview generated and saved to {overview_file_path}", PrintType.SUCCESS)
                    
                    # Generate audio for project overview (non-blocking)
                    if narrate and terminal.venice_client:
                        asyncio.create_task(play_narration(terminal.venice_client, 
                            f"Project overview summary: {full_overview}", 
                            topic="project_overview"
                        ))
                
                except Exception as e:
                    terminal_print(f"Error generating project overview: {str(e)}", PrintType.ERROR)

                terminal_print("\nProject initialization finished", PrintType.SUCCESS)
            except Exception as e:
                terminal_print(f"Error processing file recommendations: {str(e)}", PrintType.ERROR)
        except Exception as e:
            terminal_print(f"Error getting LLM recommendations: {str(e)}", PrintType.ERROR)
    except Exception as e:
        terminal_print(f"Error generating file tree: {str(e)}", PrintType.ERROR)
<|MERGE_RESOLUTION|>--- conflicted
+++ resolved
@@ -5,21 +5,14 @@
 """
 import asyncio
 import os
-<<<<<<< HEAD
-=======
 import re
 import logging
->>>>>>> 3b730146
 
 from jrdev.file_utils import requested_files, JRDEV_DIR
 from jrdev.llm_requests import stream_request
 from jrdev.treechart import generate_compact_tree
 from jrdev.ui.ui import terminal_print, PrintType
-<<<<<<< HEAD
-=======
-from jrdev.file_utils import requested_files, JRDEV_DIR
 from jrdev.tts import generate_audio, play_audio, play_narration
->>>>>>> 3b730146
 
 # Create an asyncio lock for safe file access
 context_file_lock = asyncio.Lock()
