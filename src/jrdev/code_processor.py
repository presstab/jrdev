import json
import os
from typing import Any, Dict, List, Set

from jrdev.llm_requests import stream_request
from jrdev.prompts.prompt_utils import PromptManager
from jrdev.file_utils import requested_files, get_file_contents, cutoff_string
from jrdev.file_operations.process_ops import apply_file_changes
from jrdev.ui.ui import PrintType, print_steps
from jrdev.message_builder import MessageBuilder


class CodeProcessor:
    def __init__(self, app: Any, worker_id=None):
        """
        Initialize the CodeProcessor with the application instance.
        The app object should provide access to logging, message history,
        project_files, context, model information, and message-history management.
        """
        self.app = app
        self.profile_manager = app.profile_manager()
        self.worker_id = worker_id
        self.sub_task_count = 0

    async def process(self, user_task: str) -> None:
        """
        The main orchestration method.
        This method performs:
          1. Sending the initial request (the user’s task with any context)
          2. Interpreting the LLM response to see if file changes are requested
          3. Requesting file content if needed, parsing returned steps, and executing each step
          4. Validating the changed files at the end
        """
        try:
            initial_response = await self.send_initial_request(user_task)
            await self.process_code_response(initial_response, user_task)
        except Exception as e:
            self.app.logger.error(f"Error in CodeProcessor: {str(e)}")
            self.app.ui.print_text(f"Error processing code: {str(e)}", PrintType.ERROR)

    async def send_initial_request(self, user_task: str) -> str:
        """
        Build the initial message using the user task and any project context,
        then send it to the LLM.
        """
        # Use MessageBuilder for consistent message construction
        builder = MessageBuilder(self.app)
        builder.start_user_section(f"The user is seeking guidance for this task to complete: {user_task}")
        builder.load_user_prompt("analyze_task_return_getfiles")
        builder.add_project_files()
        builder.finalize_user_section()
        messages = builder.build()

        model_name = self.profile_manager.get_model("advanced_reasoning")
        self.app.ui.print_text(f"\n{model_name} is processing the request... (advanced_reasoning profile)", PrintType.PROCESSING)
        sub_task_str = None
        if self.worker_id:
            # create a sub task id
            self.sub_task_count += 1
            sub_task_str = f"{self.worker_id}:{self.sub_task_count}"
            self.app.ui.update_task_info(self.worker_id, update={"new_sub_task": sub_task_str, "description": "analyze request"})

        # send request
        response_text = await stream_request(self.app, model_name, messages, task_id=sub_task_str)

        # mark sub_task complete
        if self.worker_id:
            self.app.ui.update_task_info(sub_task_str, update={"sub_task_finished": True})

        return response_text

    async def process_code_response(self, response_text: str, user_task: str) -> None:
        """
        Process the LLM’s initial response. If the response includes file requests,
        this triggers the file request workflow.
        """
        files_to_send = requested_files(response_text)
        if not files_to_send:
            # use a fast model to parse response and see if it is salvageable
            salvaged_response = await self.salvage_get_files(response_text)
            files_to_send = requested_files(salvaged_response)
            if not files_to_send:
                raise Exception("Get files failed")
        if files_to_send:
            self.app.logger.info(f"File request detected: {files_to_send}")

            # Check that included files are sufficient
            files_to_send = await self.ask_files_sufficient(files_to_send, user_task)

            # Send requested files and request STEPS to be created
            self.app.logger.info(f"File request detected: {files_to_send}")
            file_response = await self.send_file_request(files_to_send, user_task, response_text)
            steps = await self.parse_steps(file_response, files_to_send)
            if "steps" not in steps or not steps["steps"]:
                raise Exception("No valid steps found in response.")
            print_steps(self.app, steps)

            # Process each step (first pass)
            completed_steps = []
            changed_files: Set[str] = set()
            failed_steps = []
            for i, step in enumerate(steps["steps"]):
                print_steps(self.app, steps, completed_steps, current_step=i)
                self.app.ui.print_text(
                    f"Working on step {i + 1}: {step.get('operation_type')} for {step.get('filename')}",
                    PrintType.PROCESSING
                )

                # create list of files to send for the coding task
                coding_files = files_to_send
                for file in changed_files:
                    if file not in coding_files:
                        coding_files.append(file)

                # send coding task to LLM
                new_changes = await self.complete_step(step, user_task, coding_files)
                if new_changes:
                    completed_steps.append(i)
                    changed_files.update(new_changes)
                else:
                    failed_steps.append((i, step))

            # Second pass for any steps that did not succeed on the first try.
            for idx, step in failed_steps:
                self.app.ui.print_text(f"Retrying step {idx + 1}", PrintType.PROCESSING)
                print_steps(self.app, steps, completed_steps, current_step=idx)
                new_changes = await self.complete_step(step, files_to_send)
                if new_changes:
                    completed_steps.append(idx)
                    changed_files.update(new_changes)

            print_steps(self.app, steps, completed_steps)
            if changed_files:
                review_response = await self.review_changes(user_task, files_to_send, changed_files)
                try:
                    json_content = cutoff_string(review_response, "```json", "```")
                    review = json.loads(json_content)
                    review_passed = review.get("success", False)
                    if not review_passed:
                        # send review comments back to the analysis
                        reason = review.get("reason", None)
                        action = review.get("action", None)
                        if reason and action:
                            change_request = (f"The user requested changes and an attempt was made to fulfill the change request. The reviewer determined that the changes "
                                              f"failed because {reason}. The reviewer requests that this action be taken to complete the task: {action}. This is the user task: {user_task}")
                            await self.process(change_request)
                        else:
                            logger.info(f"Malformed change request from reviewer:\n{review}")

                except Exception as e:
                    # todo try again?
                    self.app.logger.error(f"failed to parse review: {review_response}")

                await self.validate_changed_files(changed_files)
            else:
                self.app.logger.info("No files were changed during processing.")
        else:
            self.app.logger.info("No file changes were requested by the LLM response.")

    async def complete_step(self, step: Dict, user_task: str, files_to_send: List[str], retry_message: str = None) -> List[str]:
        """
        Process an individual step:
          - Obtain the current file content.
          - Request a code change from the LLM.
          - Attempt to apply the change.
          - If the change isn’t accepted, optionally retry.
        Returns a list of files changed or an empty list if the step failed.
        """
        file_content = get_file_contents(files_to_send)
        code_response = await self.request_code(step, file_content, retry_message)
        try:
            result = await self.check_and_apply_code_changes(code_response)
            if result.get("success"):
                return result.get("files_changed", [])
            if "change_requested" in result:
                # Use change-request feedback to retry the step.
                retry_message = result["change_requested"]
                self.app.ui.print_text("Retrying step with additional feedback...", PrintType.WARNING)
                return await self.complete_step(step, user_task, files_to_send, retry_message)
            raise Exception("Failed to apply code changes in step.")
        except Exception as e:
            self.app.ui.print_text(f"Step failed: {str(e)}", PrintType.ERROR)
            return []

    async def request_code(self, change_instruction: Dict, user_task: str, file_content: str, additional_prompt: str = None) -> str:
        """
        Construct and send a code change request.
        Uses an operation-specific prompt (loaded from a markdown file) and a template prompt.
        """
        op_type = change_instruction.get("operation_type")
        operation_prompt = PromptManager.load(f"operations/{op_type.lower()}")
        dev_msg_template = PromptManager.load("implement_step")
        if dev_msg_template:
            dev_msg = dev_msg_template.replace("{operation_prompt}", operation_prompt)
            dev_msg = dev_msg.replace("{user_task}", user_task)
        else:
            dev_msg = operation_prompt

        description = change_instruction.get("description")
        filename = change_instruction.get("filename")
        location = change_instruction.get("target_location")
        if not all([description, filename, location]):
            error_msg = "Missing required fields in change instruction."
            self.app.logger.error(error_msg)
            raise KeyError(error_msg)

        prompt = (
            f"You have been tasked with using the {op_type} operation to {description}. This should be "
            f"applied to the supplied file {filename} and you will need to locate the proper location in "
            f"the code to apply this change. The target location is {location}. "
            "Operations should only be applied to this location, or else the task will fail."
        )
        if additional_prompt:
            prompt = f"{prompt} {additional_prompt}"

        # Use MessageBuilder to construct messages
        builder = MessageBuilder(self.app)
        builder.start_user_section()
        builder.add_system_message(dev_msg)
        builder.append_to_user_section(file_content)
        builder.append_to_user_section(prompt)
        messages = builder.build()

        # Send request
        model = self.profile_manager.get_model("advanced_coding")
        self.app.logger.info(f"Sending code request to {model}")
        self.app.ui.print_text(f"\nSending code request to {model} (advanced_coding profile)...\n", PrintType.PROCESSING)

        sub_task_str = None
        if self.worker_id:
            # create a sub task id
            self.sub_task_count += 1
            sub_task_str = f"{self.worker_id}:{self.sub_task_count }"
            self.app.ui.update_task_info(self.worker_id, update={"new_sub_task": sub_task_str, "description": op_type})

        response = await stream_request(self.app, model, messages, task_id=sub_task_str, print_stream=True, json_output=True)

        # mark sub_task complete
        if self.worker_id:
            self.app.ui.update_task_info(sub_task_str, update={"sub_task_finished": True})

        return response

    async def check_and_apply_code_changes(self, response_text: str) -> Dict:
        """
        Extract and parse the JSON snippet for code changes from the LLM response,
        then apply the file changes.
        """
        try:
            json_block = cutoff_string(response_text, "```json", "```")
            changes = json.loads(json_block)
        except Exception as e:
            raise Exception(f"Parsing failed in code changes: {str(e)}\n Blob:{json_block}\n")
        if "changes" in changes:
            return await apply_file_changes(self.app, changes)
        return {"success": False}

    async def salvage_get_files(self, bad_message: str):
        """
        Occasionally, getfiles will fail because of bad formatting. Attempt to salvage the message.
        """
        builder = MessageBuilder(self.app)
        builder.load_system_prompt("get_files_format")
        builder.start_user_section()
        builder.append_to_user_section(f"Parse the included message to see what files are being requested. You must only respond with the correct format of getfiles. Extract files from this message {bad_message}")
        builder.add_tree()
        messages = builder.build()

        model = self.profile_manager.get_model("quick_reasoning")
        self.app.logger.info(f"Attempting to reformat file request with {model}")
        self.app.ui.print_text(f"\nAttempting to reformat file request with {model} (quick_reasoning profile)...", PrintType.PROCESSING)

        sub_task_str = None
        if self.worker_id:
            # create a sub task id
            self.sub_task_count += 1
            sub_task_str = f"{self.worker_id}:{self.sub_task_count}"
            self.app.ui.update_task_info(self.worker_id, update={"new_sub_task": sub_task_str, "description": "format file request"})

        response = await stream_request(self.app, model, messages, task_id=sub_task_str)

        # mark sub_task complete
        if self.worker_id:
            self.app.ui.update_task_info(sub_task_str, update={"sub_task_finished": True})

        return response

    async def ask_files_sufficient(self, files: List[str], user_task: str):
        """
        Is the current list of files sufficient to complete the task?
        """
        builder = MessageBuilder(self.app)
        builder.load_system_prompt("get_files_check")
        builder.start_user_section()
        builder.append_to_user_section(f"***User Task***: {user_task}")
        builder.add_tree()
        for file in files:
            builder.add_file(file)
        messages = builder.build()

        model = self.profile_manager.get_model("advanced_reasoning")
        self.app.logger.info(f"Analyzing if more files are needed, using {model}")
        self.app.ui.print_text(f"\nAnalyzing if more files are needed, using {model} (advanced_reasoning profile)...", PrintType.PROCESSING)

        sub_task_str = None
        if self.worker_id:
            # create a sub task id
            self.sub_task_count += 1
            sub_task_str = f"{self.worker_id}:{self.sub_task_count}"
            self.app.ui.update_task_info(self.worker_id, update={"new_sub_task": sub_task_str, "description": "files check"})

        response = await stream_request(self.app, model, messages, task_id=sub_task_str)
        self.app.logger.info(f"additional files response:\n {response}")

        # mark sub_task complete
        if self.worker_id:
            self.app.ui.update_task_info(sub_task_str, update={"sub_task_finished": True})

        json_content = cutoff_string(response, "```json", "```")
        tool_calls = json.loads(json_content)
        if tool_calls:
            tool = tool_calls.get("tool")
            if tool and tool == "read":
                file_list = tool_calls.get("file_list", [])
                if file_list:
                    add_files = requested_files(f"get_files {str(file_list)}")
                    for file in add_files:
                        if file not in files:
                            files.append(file)
                            self.app.logger.info(f"Adding file {file}")
        return files

    async def send_file_request(self, files_to_send: List[str], user_task: str, initial_response: str) -> str:
        """
        When the initial request detects file changes,
        send the content of those files along with the task details back to the LLM.
        """
        builder = MessageBuilder(self.app)
        builder.start_user_section()
        builder.append_to_user_section(f"Initial Plan: {initial_response}")

        # Add file contents
        for file in files_to_send:
            builder.add_file(file)

        builder.load_user_prompt("create_steps")
        builder.append_to_user_section(f"**Task**: {user_task}")
        messages = builder.build()

        model = self.profile_manager.get_model("advanced_reasoning")
        self.app.logger.info(f"Sending file contents to {model}")
        self.app.ui.print_text(f"\nSending requested files to {model} (advanced_reasoning profile)...", PrintType.PROCESSING)

        sub_task_str = None
        if self.worker_id:
            # create a sub task id
            self.sub_task_count += 1
            sub_task_str = f"{self.worker_id}:{self.sub_task_count}"
            self.app.ui.update_task_info(self.worker_id, update={"new_sub_task": sub_task_str, "description": "create plan"})

        response = await stream_request(self.app, model, messages, task_id=sub_task_str)

        # mark sub_task complete
        if self.worker_id:
            self.app.ui.update_task_info(sub_task_str, update={"sub_task_finished": True})

        return response

    async def parse_steps(self, steps_text: str, filelist: List[str]) -> Dict:
        """
        Extract and parse the JSON steps from the LLM response.
        Also, verify that every file referenced in steps exists in the provided filelist.
        """
        json_content = cutoff_string(steps_text, "```json", "```")
        steps_json = json.loads(json_content)

        # Check for missing files in the step instructions.
        missing_files = []
        if "steps" in steps_json:
            for step in steps_json["steps"]:
                filename = step.get("filename")
                if filename:
                    basename = os.path.basename(filename)
                    if not any((os.path.basename(f) == basename or f == filename) for f in filelist):
                        missing_files.append(filename)
        if missing_files:
            self.app.logger.warning(f"Files not found: {missing_files}")
            steps_json["missing_files"] = missing_files
        return steps_json

    async def review_changes(self, initial_prompt: str, files: Set[str], changed_files: Set[str]) -> None:
        """
        Review all changes and analyze whether the task has adequately been completed
        Args:
            initial_prompt:
            files:

        Returns:
        """
        full_file_list = files
        for file in changed_files:
            if file not in full_file_list:
                full_file_list.append(file)
        files_content = get_file_contents(list(changed_files))
        builder = MessageBuilder(self.app)
        builder.load_system_prompt("review_changes")
<<<<<<< HEAD
        builder.append_to_user_section(f"***User Request***: {initial_prompt}")
        for file in full_file_list:
            builder.add_file(file)
=======
        builder.add_user_message(f"***User Request***: {initial_prompt}")
>>>>>>> 79608caa
        messages = builder.build()

        # Validation Model
        model = self.profile_manager.get_model("advanced_reasoning")
        self.app.logger.info(f"Checking work: {model}")
        self.app.ui.print_text(f"\nChecking code changes to ensure completion with {model} (advanced_reasoning profile)", PrintType.PROCESSING)

        sub_task_str = None
        if self.worker_id:
            # create a sub task id
            self.sub_task_count += 1
            sub_task_str = f"{self.worker_id}:{self.sub_task_count}"
            self.app.ui.update_task_info(self.worker_id, update={"new_sub_task": sub_task_str, "description": "check work"})

        response = await stream_request(self.app, model, messages, task_id=sub_task_str, print_stream=False)

        # mark sub_task complete
        if self.worker_id:
            self.app.ui.update_task_info(sub_task_str, update={"sub_task_finished": True})
        self.app.ui.print_text(f"Check Work:\n {response}")

        return response

    async def validate_changed_files(self, changed_files: Set[str]) -> None:
        """
        Validate that the files changed by the LLM are not malformed.
        Sends the modified file contents to the LLM using a validation prompt.
        """
        files_content = get_file_contents(list(changed_files))
        builder = MessageBuilder(self.app)
        builder.load_system_prompt("validator")
        builder.add_user_message(f"Please validate these files:\n{files_content}")
        messages = builder.build()

        # Validation Model
        model = self.profile_manager.get_model("intermediate_reasoning")
        self.app.logger.info(f"Validating changed files with {model}")
        self.app.ui.print_text(f"\nValidating changed files with {model} (intermediate_reasoning profile)", PrintType.PROCESSING)

        sub_task_str = None
        if self.worker_id:
            # create a sub task id
            self.sub_task_count += 1
            sub_task_str = f"{self.worker_id}:{self.sub_task_count}"
            self.app.ui.update_task_info(self.worker_id, update={"new_sub_task": sub_task_str, "description": "validate"})

        validation_response = await stream_request(
            self.app, model, messages, task_id=sub_task_str, print_stream=False
        )

        # mark sub_task complete
        if self.worker_id:
            self.app.ui.update_task_info(sub_task_str, update={"sub_task_finished": True})

        self.app.logger.info(f"Validation response: {validation_response}")
        if validation_response.strip().startswith("VALID"):
            self.app.ui.print_text("✓ Files validated successfully", PrintType.SUCCESS)
        elif "INVALID" in validation_response:
            reason = (
                validation_response.split("INVALID:")[1].strip() if ":" in validation_response
                else "Unspecified error"
            )
            self.app.ui.print_text(f"⚠ Files may be malformed: {reason}", PrintType.ERROR)
        else:
            self.app.ui.print_text("⚠ Could not determine file validation status", PrintType.WARNING)<|MERGE_RESOLUTION|>--- conflicted
+++ resolved
@@ -404,13 +404,11 @@
         files_content = get_file_contents(list(changed_files))
         builder = MessageBuilder(self.app)
         builder.load_system_prompt("review_changes")
-<<<<<<< HEAD
+
         builder.append_to_user_section(f"***User Request***: {initial_prompt}")
         for file in full_file_list:
             builder.add_file(file)
-=======
-        builder.add_user_message(f"***User Request***: {initial_prompt}")
->>>>>>> 79608caa
+
         messages = builder.build()
 
         # Validation Model
