#!/usr/bin/env python3

from setuptools import setup, find_packages

setup(
    name="jrdev",
    version="0.1.0",
    description="JrDev terminal interface for LLM interactions",
    author="presstab",
    url="https://github.com/presstab/jrdev",
    package_dir={"": "src"},
    packages=find_packages(where="src"),
    install_requires=[
        "openai>=1.0.0",
        "python-dotenv",
        "pyreadline3; platform_system=='Windows'",
<<<<<<< HEAD
        "pydantic>=2.0.0"
=======
        "windows-curses; platform_system=='Windows'",
        "colorama; platform_system=='Windows'",
        "playsound==1.2.2",  # Last stable version without PyObjC dependency, so says claude...
>>>>>>> 3b730146
    ],
    entry_points={
        "console_scripts": [
            "jrdev=jrdev.terminal:run_cli",
        ],
    },
    classifiers=[
        "Development Status :: 3 - Alpha",
        "Intended Audience :: Developers",
        "License :: OSI Approved :: MIT License",
        "Programming Language :: Python :: 3",
        "Programming Language :: Python :: 3.7",
        "Programming Language :: Python :: 3.8",
        "Programming Language :: Python :: 3.9",
        "Programming Language :: Python :: 3.10",
    ],
    python_requires=">=3.7",
)<|MERGE_RESOLUTION|>--- conflicted
+++ resolved
@@ -14,13 +14,10 @@
         "openai>=1.0.0",
         "python-dotenv",
         "pyreadline3; platform_system=='Windows'",
-<<<<<<< HEAD
         "pydantic>=2.0.0"
-=======
         "windows-curses; platform_system=='Windows'",
         "colorama; platform_system=='Windows'",
         "playsound==1.2.2",  # Last stable version without PyObjC dependency, so says claude...
->>>>>>> 3b730146
     ],
     entry_points={
         "console_scripts": [
